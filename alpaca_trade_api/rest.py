--- conflicted
+++ resolved
@@ -257,12 +257,8 @@
                      order_class: str = None,
                      take_profit: dict = None,
                      stop_loss: dict = None,
-<<<<<<< HEAD
                      trail_price: str = None,
                      trail_percent: str = None):
-=======
-                     **kwargs):
->>>>>>> 8e7bef43
         """
         :param symbol: symbol or asset ID
         :param qty: int
@@ -288,8 +284,7 @@
             'qty':           qty,
             'side':          side,
             'type':          type,
-            'time_in_force': time_in_force,
-            **kwargs
+            'time_in_force': time_in_force
         }
         if limit_price is not None:
             params['limit_price'] = FLOAT(limit_price)
@@ -338,7 +333,6 @@
             qty: str = None,
             limit_price: str = None,
             stop_price: str = None,
-            trail: str = None,
             time_in_force: str = None,
             client_order_id: str = None
     ) -> Order:
@@ -347,7 +341,6 @@
         :param qty: str of int
         :param limit_price: str of float
         :param stop_price: str of float
-        :param trail: str of float
         :param time_in_force: day, gtc, opg, cls, ioc, fok
         """
         params = {}
@@ -357,8 +350,6 @@
             params['limit_price'] = FLOAT(limit_price)
         if stop_price is not None:
             params['stop_price'] = FLOAT(stop_price)
-        if trail is not None:
-            params['trail'] = FLOAT(trail)
         if time_in_force is not None:
             params['time_in_force'] = time_in_force
         if client_order_id is not None:
