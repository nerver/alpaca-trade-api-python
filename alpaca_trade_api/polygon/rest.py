<<<<<<< HEAD
import datetime
import dateutil
=======
from typing import List
import dateutil.parser
>>>>>>> a85910bb
import requests
from .entity import (
    Aggsv2, Aggsv2Set,
    Trade, Trades, TradesV2,
    Quote, Quotes, QuotesV2,
    Exchange, SymbolTypeMap, ConditionMap,
    Company, Dividends, Splits, Earnings, Financials, NewsList, Ticker,
    DailyOpenClose
)
from alpaca_trade_api.common import get_polygon_credentials, URL, DATE
from deprecated import deprecated


Exchanges = List[Exchange]
Tickers = List[Ticker]


def _is_list_like(o) -> bool:
    """
    returns True if o is either a list, a set or a tuple
    that way we could accept ['AAPL', 'GOOG'] or ('AAPL', 'GOOG') etc.
    """
    return isinstance(o, (list, set, tuple))


class REST(object):

    def __init__(self, api_key: str, staging: bool = False):
        self._api_key: str = get_polygon_credentials(api_key)
        self._staging: bool = staging
        self._session = requests.Session()

    def _request(self, method: str, path: str, params: dict = None,
                 version: str = 'v1'):
        """
        :param method: GET, POST, ...
        :param path: url part path (without the domain name)
        :param params: dictionary with params of the request
        :param version: v1 or v2
        :return: response
        """
        url: URL = URL('https://api.polygon.io/' + version + path)
        params = params or {}
        params['apiKey'] = self._api_key
        if self._staging:
            params['apiKey'] += '-staging'
        resp = self._session.request(method, url, params=params)
        resp.raise_for_status()
        return resp.json()

    def get(self, path: str, params: dict = None, version: str = 'v1'):
        return self._request('GET', path, params=params, version=version)

    def exchanges(self) -> Exchanges:
        path = '/meta/exchanges'
        return [Exchange(o) for o in self.get(path)]

    def symbol_type_map(self) -> SymbolTypeMap:
        path = '/meta/symbol-types'
        return SymbolTypeMap(self.get(path))

    @deprecated(
        'historic_trades v1 is deprecated and will be removed from the ' +
        'Polygon API in the future. Please upgrade to historic_trades_v2.'
    )
    def historic_trades(self, symbol: str, date, offset=None, limit=None):
        path: str = f'/historic/trades/{symbol}/{date}'
        params = {}
        if offset is not None:
            params['offset'] = offset
        if limit is not None:
            params['limit'] = limit
        raw = self.get(path, params)

        return Trades(raw)

    def historic_trades_v2(self,
                           symbol: str,
                           date: DATE,
                           timestamp: int = None,
                           timestamp_limit: int = None,
                           reverse: bool = None,
                           limit: int = None
                           ) -> TradesV2:
        """
        polygon.io/docs/#get_v2_ticks_stocks_trades__ticker___date__anchor
        :param symbol
        :param date: DATE in this format YYYY-MM-DD
        :param timestamp: timestamp integer
        :param timestamp_limit: timestamp integer. offset, used for pagination.
        :param reverse: bool
        :param limit: max 50000
        :return:
        """
        path = '/ticks/stocks/trades/{}/{}'.format(symbol, date)
        params = {}
        if timestamp is not None:
            params['timestamp'] = timestamp
        if timestamp_limit is not None:
            params['timestampLimit'] = timestamp_limit
        if reverse is not None:
            params['reverse'] = reverse
        if limit is not None:
            params['limit'] = limit
        raw = self.get(path, params, 'v2')

        return TradesV2(raw)

    @deprecated(
        'historic_quotes v1 is deprecated and will be removed from the ' +
        'Polygon API in the future. Please upgrade to historic_quotes_v2.'
    )
    def historic_quotes(self, symbol, date, offset=None, limit=None) -> Quotes:
        path = '/historic/quotes/{}/{}'.format(symbol, date)
        params = {}
        if offset is not None:
            params['offset'] = offset
        if limit is not None:
            params['limit'] = limit
        raw = self.get(path, params)

        return Quotes(raw)

    def historic_quotes_v2(self,
                           symbol: str,
                           date: DATE,
                           timestamp: int = None,
                           timestamp_limit: int = None,
                           reverse: bool = None,
                           limit: int = None
                           ) -> QuotesV2:
        """
        polygon.io/docs/#get_v2_ticks_stocks_nbbo__ticker___date__anchor
        :param symbol
        :param date: DATE in this format YYYY-MM-DD
        :param timestamp: timestamp integer. offset, used for pagination.
        :param timestamp_limit: timestamp integer
        :param reverse: bool
        :param limit: max 50000
        :return:
        """
        path = '/ticks/stocks/nbbo/{}/{}'.format(symbol, date)
        params = {}
        if timestamp is not None:
            params['timestamp'] = timestamp
        if timestamp_limit is not None:
            params['timestampLimit'] = timestamp_limit
        if reverse is not None:
            params['reverse'] = reverse
        if limit is not None:
            params['limit'] = limit
        raw = self.get(path, params, 'v2')

        return QuotesV2(raw)

    def historic_agg_v2(self,
                        symbol: str,
                        multiplier: int,
                        timespan: str,
                        _from,
                        to,
                        unadjusted: bool = False,
                        limit: int = None) -> Aggsv2:
        """
        :param symbol:
        :param multiplier: Size of the timespan multiplier (distance between
               samples. e.g if it's 1 we get for daily 2015-01-05, 2015-01-06,
                            2015-01-07, 2015-01-08.
                            if it's 3 we get 2015-01-01, 2015-01-04,
                            2015-01-07, 2015-01-10)
        :param timespan: Size of the time window: minute, hour, day, week,
               month, quarter, year
        :param _from: acceptable types: isoformat string, timestamp int,
        datetime object
        :param to: same
        :param unadjusted
        :param limit: max samples to retrieve
        :return:
        """
        path_template = '/aggs/ticker/{symbol}/range/{multiplier}/' \
                        '{timespan}/{_from}/{to}'
        if isinstance(_from, int):
            pass
        elif isinstance(_from, datetime.datetime):
            _from = _from.date().isoformat()
            to = to.date().isoformat()
        else: # string or character stream
            _from = dateutil.parser.parse(_from).date().isoformat()
            to = dateutil.parser.parse(to).date().isoformat()
        path = path_template.format(symbol=symbol,
                                        multiplier=multiplier,
                                        timespan=timespan,
                                        _from=_from,
                                        to=to
                                    )
        params = {'unadjusted': unadjusted}
        if limit:
            params['limit'] = limit
        raw = self.get(path, params, version='v2')
        return Aggsv2(raw)

    def grouped_daily(self, date, unadjusted: bool = False) -> Aggsv2Set:
        path = f'/aggs/grouped/locale/US/market/STOCKS/{date}'
        params = {'unadjusted': unadjusted}
        raw = self.get(path, params, version='v2')
        return Aggsv2Set(raw)

    def daily_open_close(self, symbol: str, date) -> DailyOpenClose:
        path = f'/open-close/{symbol}/{date}'
        raw = self.get(path)
        return DailyOpenClose(raw)

    def last_trade(self, symbol: str) -> Trade:
        path = '/last/stocks/{}'.format(symbol)
        raw = self.get(path)
        return Trade(raw['last'])

    def last_quote(self, symbol: str) -> Quote:
        path = '/last_quote/stocks/{}'.format(symbol)
        raw = self.get(path)
        # TODO status check
        return Quote(raw['last'])

    def previous_day_bar(self, symbol: str) -> Aggsv2:
        path = '/aggs/ticker/{}/prev'.format(symbol)
        raw = self.get(path, version='v2')
        return Aggsv2(raw)

    def condition_map(self, ticktype='trades') -> ConditionMap:
        path = '/meta/conditions/{}'.format(ticktype)
        return ConditionMap(self.get(path))

    def company(self, symbol: str) -> Company:
        return self._get_symbol(symbol, 'company', Company)

    def _get_symbol(self, symbol: str, resource: str, entity):
        multi = _is_list_like(symbol)
        symbols = symbol if multi else [symbol]
        if len(symbols) > 50:
            raise ValueError('too many symbols: {}'.format(len(symbols)))
        params = {
            'symbols': ','.join(symbols),
        }
        path = '/meta/symbols/{}'.format(resource)
        res = self.get(path, params=params)
        if isinstance(res, list):
            res = {o['symbol']: o for o in res}
        retmap = {sym: entity(res[sym]) for sym in symbols if sym in res}
        if not multi:
            return retmap.get(symbol)
        return retmap

    def dividends(self, symbol: str) -> Dividends:
        return self._get_symbol(symbol, 'dividends', Dividends)

    def splits(self, symbol: str) -> Splits:
        path = '/meta/symbols/{}/splits'.format(symbol)
        return Splits(self.get(path))

    def earnings(self, symbol: str) -> Earnings:
        return self._get_symbol(symbol, 'earnings', Earnings)

    def financials(self, symbol: str) -> Financials:
        return self._get_symbol(symbol, 'financials', Financials)

    def news(self, symbol: str) -> NewsList:
        path = '/meta/symbols/{}/news'.format(symbol)
        return NewsList(self.get(path))

    def gainers_losers(self, direction: str = "gainers") -> Tickers:
        path = '/snapshot/locale/us/markets/stocks/{}'.format(direction)
        return [
            Ticker(ticker) for ticker in
            self.get(path, version='v2')['tickers']
        ]

    def all_tickers(self) -> Tickers:
        path = '/snapshot/locale/us/markets/stocks/tickers'
        return [
            Ticker(ticker) for ticker in
            self.get(path, version='v2')['tickers']
        ]

    def snapshot(self, symbol: str) -> Ticker:
        path = '/snapshot/locale/us/markets/stocks/tickers/{}'.format(symbol)
        return Ticker(self.get(path, version='v2'))<|MERGE_RESOLUTION|>--- conflicted
+++ resolved
@@ -1,10 +1,6 @@
-<<<<<<< HEAD
 import datetime
-import dateutil
-=======
 from typing import List
 import dateutil.parser
->>>>>>> a85910bb
 import requests
 from .entity import (
     Aggsv2, Aggsv2Set,
