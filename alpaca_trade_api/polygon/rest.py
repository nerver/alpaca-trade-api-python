import datetime
from typing import List
import dateutil.parser
import requests
from .entity import (
<<<<<<< HEAD
    Aggsv2, Aggsv2Set,
    Trade, Trades, TradesV2,
    Quote, Quotes, QuotesV2,
    Exchange, SymbolTypeMap, ConditionMap,
    Company, Dividends, Splits, Earnings, Financials, NewsList, Ticker,
    DailyOpenClose, Symbol
=======
    Aggsv2, Aggsv2Set, Trade, TradesV2, Quote, QuotesV2,
    Exchange, SymbolTypeMap, ConditionMap, Company, Dividends, Splits,
    Earnings, Financials, NewsList, Ticker, DailyOpenClose
>>>>>>> 3f741d8a
)
from alpaca_trade_api.common import get_polygon_credentials, URL, DATE


Exchanges = List[Exchange]
Tickers = List[Ticker]
Symbols = List[Symbol]


def _is_list_like(o) -> bool:
    """
    returns True if o is either a list, a set or a tuple
    that way we could accept ['AAPL', 'GOOG'] or ('AAPL', 'GOOG') etc.
    """
    return isinstance(o, (list, set, tuple))


def format_date_for_api_call(date):
    """
    we support different date formats:
    - string
    - datetime.date
    - datetime.datetime
    - timestamp number
    - pd.Timestamp
    that gives the user the freedom to use the API in a very flexible way
    """
    if isinstance(date, datetime.datetime):
        return date.date().isoformat()
    elif isinstance(date, datetime.date):
        return date.isoformat()
    elif isinstance(date, str):  # string date
        return dateutil.parser.parse(date).date().isoformat()
    elif isinstance(date, int) or isinstance(date, float):
        # timestamp number
        return int(date)
    else:
        raise Exception(f"Unsupported date format: {date}")


class REST(object):

    def __init__(self, api_key: str, staging: bool = False):
        self._api_key: str = get_polygon_credentials(api_key)
        self._staging: bool = staging
        self._session = requests.Session()

    def _request(self, method: str, path: str, params: dict = None,
                 version: str = 'v1'):
        """
        :param method: GET, POST, ...
        :param path: url part path (without the domain name)
        :param params: dictionary with params of the request
        :param version: v1 or v2
        :return: response
        """
        url: URL = URL('https://api.polygon.io/' + version + path)
        params = params or {}
        params['apiKey'] = self._api_key
        if self._staging:
            params['apiKey'] += '-staging'
        resp = self._session.request(method, url, params=params)
        resp.raise_for_status()
        return resp.json()

    def get(self, path: str, params: dict = None, version: str = 'v1'):
        return self._request('GET', path, params=params, version=version)

    def exchanges(self) -> Exchanges:
        path = '/meta/exchanges'
        return [Exchange(o) for o in self.get(path)]

    def symbol_type_map(self) -> SymbolTypeMap:
        path = '/meta/symbol-types'
        return SymbolTypeMap(self.get(path))

    def historic_trades_v2(self,
                           symbol: str,
                           date: DATE,
                           timestamp: int = None,
                           timestamp_limit: int = None,
                           reverse: bool = None,
                           limit: int = None
                           ) -> TradesV2:
        """
        polygon.io/docs/#get_v2_ticks_stocks_trades__ticker___date__anchor
        :param symbol
        :param date: DATE in this format YYYY-MM-DD
        :param timestamp: timestamp integer
        :param timestamp_limit: timestamp integer. offset, used for pagination.
        :param reverse: bool
        :param limit: max 50000
        :return:
        """
        path = '/ticks/stocks/trades/{}/{}'.format(symbol, date)
        params = {}
        if timestamp is not None:
            params['timestamp'] = timestamp
        if timestamp_limit is not None:
            params['timestampLimit'] = timestamp_limit
        if reverse is not None:
            params['reverse'] = reverse
        if limit is not None:
            params['limit'] = limit
        raw = self.get(path, params, 'v2')

        return TradesV2(raw)

    def historic_quotes_v2(self,
                           symbol: str,
                           date: DATE,
                           timestamp: int = None,
                           timestamp_limit: int = None,
                           reverse: bool = None,
                           limit: int = None
                           ) -> QuotesV2:
        """
        polygon.io/docs/#get_v2_ticks_stocks_nbbo__ticker___date__anchor
        :param symbol
        :param date: DATE in this format YYYY-MM-DD
        :param timestamp: timestamp integer. offset, used for pagination.
        :param timestamp_limit: timestamp integer
        :param reverse: bool
        :param limit: max 50000
        :return:
        """
        path = '/ticks/stocks/nbbo/{}/{}'.format(symbol, date)
        params = {}
        if timestamp is not None:
            params['timestamp'] = timestamp
        if timestamp_limit is not None:
            params['timestampLimit'] = timestamp_limit
        if reverse is not None:
            params['reverse'] = reverse
        if limit is not None:
            params['limit'] = limit
        raw = self.get(path, params, 'v2')

        return QuotesV2(raw)

    def historic_agg_v2(self,
                        symbol: str,
                        multiplier: int,
                        timespan: str,
                        _from,
                        to,
                        unadjusted: bool = False,
                        limit: int = None) -> Aggsv2:
        """
        :param symbol:
        :param multiplier: Size of the timespan multiplier (distance between
               samples. e.g if it's 1 we get for daily 2015-01-05, 2015-01-06,
                            2015-01-07, 2015-01-08.
                            if it's 3 we get 2015-01-01, 2015-01-04,
                            2015-01-07, 2015-01-10)
        :param timespan: Size of the time window: minute, hour, day, week,
               month, quarter, year
        :param _from: acceptable types: isoformat string, timestamp int,
               datetime object
        :param to: same as _from
        :param unadjusted
        :param limit: max samples to retrieve
        :return:
        """
        path_template = '/aggs/ticker/{symbol}/range/{multiplier}/' \
                        '{timespan}/{_from}/{to}'
        path = path_template.format(symbol=symbol,
                                    multiplier=multiplier,
                                    timespan=timespan,
                                    _from=format_date_for_api_call(_from),
                                    to=format_date_for_api_call(to)
                                    )
        params = {'unadjusted': unadjusted}
        if limit:
            params['limit'] = limit
        raw = self.get(path, params, version='v2')
        return Aggsv2(raw)

    def grouped_daily(self, date, unadjusted: bool = False) -> Aggsv2Set:
        path = f'/aggs/grouped/locale/US/market/STOCKS/{date}'
        params = {'unadjusted': unadjusted}
        raw = self.get(path, params, version='v2')
        return Aggsv2Set(raw)

    def daily_open_close(self, symbol: str, date) -> DailyOpenClose:
        path = f'/open-close/{symbol}/{date}'
        raw = self.get(path)
        return DailyOpenClose(raw)

    def last_trade(self, symbol: str) -> Trade:
        path = '/last/stocks/{}'.format(symbol)
        raw = self.get(path)
        return Trade(raw['last'])

    def last_quote(self, symbol: str) -> Quote:
        path = '/last_quote/stocks/{}'.format(symbol)
        raw = self.get(path)
        # TODO status check
        return Quote(raw['last'])

    def previous_day_bar(self, symbol: str) -> Aggsv2:
        path = '/aggs/ticker/{}/prev'.format(symbol)
        raw = self.get(path, version='v2')
        return Aggsv2(raw)

    def condition_map(self, ticktype='trades') -> ConditionMap:
        path = '/meta/conditions/{}'.format(ticktype)
        return ConditionMap(self.get(path))

    def company(self, symbol: str) -> Company:
        return self._get_symbol(symbol, 'company', Company)

    def _get_symbol(self, symbol: str, resource: str, entity):
        multi = _is_list_like(symbol)
        symbols = symbol if multi else [symbol]
        if len(symbols) > 50:
            raise ValueError('too many symbols: {}'.format(len(symbols)))
        params = {
            'symbols': ','.join(symbols),
        }
        path = '/meta/symbols/{}'.format(resource)
        res = self.get(path, params=params)
        if isinstance(res, list):
            res = {o['symbol']: o for o in res}
        retmap = {sym: entity(res[sym]) for sym in symbols if sym in res}
        if not multi:
            return retmap.get(symbol)
        return retmap

    def dividends(self, symbol: str) -> Dividends:
        return self._get_symbol(symbol, 'dividends', Dividends)

    def splits(self, symbol: str) -> Splits:
        path = f'/reference/splits/{symbol}'
        return Splits(self.get(path, version='v2')['results'])

    def earnings(self, symbol: str) -> Earnings:
        return self._get_symbol(symbol, 'earnings', Earnings)

    def financials(self, symbol: str) -> Financials:
        return self._get_symbol(symbol, 'financials', Financials)

    def news(self, symbol: str) -> NewsList:
        path = '/meta/symbols/{}/news'.format(symbol)
        return NewsList(self.get(path))

    def gainers_losers(self, direction: str = "gainers") -> Tickers:
        path = '/snapshot/locale/us/markets/stocks/{}'.format(direction)
        return [
            Ticker(ticker) for ticker in
            self.get(path, version='v2')['tickers']
        ]

    def all_tickers(self) -> Tickers:
        path = '/snapshot/locale/us/markets/stocks/tickers'
        return [
            Ticker(ticker) for ticker in
            self.get(path, version='v2')['tickers']
        ]

    def symbol_list_paginated(self, page: int = 1,
                              per_page: int = 50) -> Symbols:
        """
        this api /v2/reference/tickers returns paginated data.
        the user could specify the page to get data for
        :param page: page number
        :param per_page: number of results per page
        :return:
        """
        path = '/reference/tickers'
        return [Symbol(s) for s in self.get(path,
                                            version='v2',
                                            params={
                                                "page": page,
                                                "active": "true",
                                                "perpage": per_page,
                                                "market": "STOCKS"
                                            })['tickers']]

    def snapshot(self, symbol: str) -> Ticker:
        path = '/snapshot/locale/us/markets/stocks/tickers/{}'.format(symbol)
        return Ticker(self.get(path, version='v2'))<|MERGE_RESOLUTION|>--- conflicted
+++ resolved
@@ -3,18 +3,9 @@
 import dateutil.parser
 import requests
 from .entity import (
-<<<<<<< HEAD
-    Aggsv2, Aggsv2Set,
-    Trade, Trades, TradesV2,
-    Quote, Quotes, QuotesV2,
-    Exchange, SymbolTypeMap, ConditionMap,
-    Company, Dividends, Splits, Earnings, Financials, NewsList, Ticker,
-    DailyOpenClose, Symbol
-=======
     Aggsv2, Aggsv2Set, Trade, TradesV2, Quote, QuotesV2,
     Exchange, SymbolTypeMap, ConditionMap, Company, Dividends, Splits,
-    Earnings, Financials, NewsList, Ticker, DailyOpenClose
->>>>>>> 3f741d8a
+    Earnings, Financials, NewsList, Ticker, DailyOpenClose, Symbol
 )
 from alpaca_trade_api.common import get_polygon_credentials, URL, DATE
 
