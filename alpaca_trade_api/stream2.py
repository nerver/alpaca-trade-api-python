import asyncio
import json
import os
import re
import traceback
from asyncio import CancelledError

import websockets
from .common import get_base_url, get_data_url, get_credentials, URL
from .entity import Account, Entity, trade_mapping, agg_mapping, quote_mapping
from . import polygon
from .entity import Trade, Quote, Agg
import logging
from typing import List, Callable


class _StreamConn(object):
    def __init__(self, key_id: str,
                 secret_key: str,
                 base_url: URL,
                 oauth: str = None,
                 raw_data: bool = False):
        """
        :param raw_data: should we return stream data raw or wrap it with
                         Entity objects.
        """
        self._key_id = key_id
        self._secret_key = secret_key
        self._oauth = oauth
        self._base_url = re.sub(r'^http', 'ws', base_url)
        self._endpoint = self._base_url + '/stream'
        self._handlers = {}
        self._handler_symbols = {}
        self._streams = set([])
        self._ws = None
        self._retry = int(os.environ.get('APCA_RETRY_MAX', 3))
        self._retry_wait = int(os.environ.get('APCA_RETRY_WAIT', 3))
        self._retries = 0
        self._consume_task = None
        self._raw_data = raw_data

    async def _connect(self):
        message = {
            'action': 'authenticate',
            'data': {
                'oauth_token': self._oauth
            } if self._oauth else {
                'key_id': self._key_id,
                'secret_key': self._secret_key,
            }
        }

        ws = await websockets.connect(self._endpoint)
        await ws.send(json.dumps(message))
        r = await ws.recv()
        if isinstance(r, bytes):
            r = r.decode('utf-8')
        msg = json.loads(r)

        if msg.get('data', {}).get('status'):
            status = msg.get('data').get('status')
            if status != 'authorized':
                raise ValueError(
                    (f"Invalid Alpaca API credentials, Failed to "
                     f"authenticate: {msg}")
                )
            else:
                self._retries = 0
        elif msg.get('data', {}).get('error'):
            raise Exception(f"Error while connecting to {self._endpoint}:"
                            f"{msg.get('data').get('error')}")
        else:
            self._retries = 0

        self._ws = ws
        await self._dispatch('authorized', msg)
        logging.info(f"connected to: {self._endpoint}")
        self._consume_task = asyncio.ensure_future(self._consume_msg())

    async def consume(self):
        if self._consume_task:
            await self._consume_task

    async def _consume_msg(self):
        ws = self._ws
        try:
            while True:
                r = await ws.recv()
                if isinstance(r, bytes):
                    r = r.decode('utf-8')
                msg = json.loads(r)
                stream = msg.get('stream')
                if stream is not None:
                    await self._dispatch(stream, msg)
        except websockets.WebSocketException as wse:
            logging.warn(wse)
            await self.close()
            asyncio.ensure_future(self._ensure_ws())

    async def _ensure_ws(self):
        if self._ws is not None:
            return

        while self._retries <= self._retry:
            try:
                await self._connect()
                if self._streams:
                    await self.subscribe(self._streams)
                break
            except websockets.WebSocketException as wse:
                logging.warn(wse)
                self._ws = None
                self._retries += 1
                await asyncio.sleep(self._retry_wait * self._retry)
        else:
            raise ConnectionError("Max Retries Exceeded")

    async def subscribe(self, channels):
        if isinstance(channels, str):
            channels = [channels]
        if len(channels) > 0:
            await self._ensure_ws()
            self._streams |= set(channels)
            await self._ws.send(json.dumps({
                'action': 'listen',
                'data': {
                    'streams': channels,
                }
            }))

    async def unsubscribe(self, channels):
        if isinstance(channels, str):
            channels = [channels]
        if len(channels) > 0:
            await self._ws.send(json.dumps({
                'action': 'unlisten',
                'data': {
                    'streams': channels,
                }
            }))

    async def close(self):
        if self._consume_task:
            self._consume_task.cancel()
        if self._ws:
            await self._ws.close()
            self._ws = None

    def _cast(self, channel, msg):
        if channel == 'account_updates':
            return Account(msg)
        if channel.startswith('T.'):
            return Trade({trade_mapping[k]: v for k,
                          v in msg.items() if k in trade_mapping})
        if channel.startswith('Q.'):
            return Quote({quote_mapping[k]: v for k,
                          v in msg.items() if k in quote_mapping})
        if channel.startswith('A.') or channel.startswith('AM.'):
            # to be compatible with REST Agg
            msg['t'] = msg['s']
            return Agg({agg_mapping[k]: v for k,
                        v in msg.items() if k in agg_mapping})
        return Entity(msg)

    async def _dispatch(self, channel, msg):
        for pat, handler in self._handlers.items():
            if pat.match(channel):
                if self._raw_data:
                    await handler(self, channel, msg)
                else:
                    ent = self._cast(channel, msg['data'])
                    await handler(self, channel, ent)

    def on(self, channel_pat, symbols=None):
        def decorator(func):
            self.register(channel_pat, func, symbols)
            return func

        return decorator

    def register(self, channel_pat, func: Callable, symbols=None):
        if not asyncio.iscoroutinefunction(func):
            raise ValueError('handler must be a coroutine function')
        if isinstance(channel_pat, str):
            channel_pat = re.compile(channel_pat)
        self._handlers[channel_pat] = func
        self._handler_symbols[func] = symbols

    def deregister(self, channel_pat):
        if isinstance(channel_pat, str):
            channel_pat = re.compile(channel_pat)
        self._handler_symbols.pop(self._handlers[channel_pat], None)
        del self._handlers[channel_pat]


class StreamConn(object):
    def __init__(
            self,
            key_id: str = None,
            secret_key: str = None,
            base_url: URL = None,
            data_url: URL = None,
            data_stream: str = None,
            debug: bool = False,
<<<<<<< HEAD
            raw_data: bool = False):
        """
        :param base_url: api.alpaca.markets
        :param data_url: data.alpaca.markets
        :param data_stream: alpacadatav1/polygon
        :param debug: should print exceptions?
        :param raw_data: should we return stream data raw or wrap it with
                         Entity objects.
        """
=======
            oauth: str = None
    ):
>>>>>>> 4ed48200
        self._key_id, self._secret_key, self._oauth = \
            get_credentials(key_id, secret_key, oauth)
        self._base_url = base_url or get_base_url()
        self._data_url = data_url or get_data_url()
        if data_stream is not None:
            if data_stream in ('alpacadatav1', 'polygon'):
                _data_stream = data_stream
            else:
                raise ValueError('invalid data_stream name {}'.format(
                    data_stream))
        else:
            _data_stream = 'alpacadatav1'
        self._data_stream = _data_stream
        self._debug = debug
        self._raw_data = raw_data

        self.trading_ws = _StreamConn(self._key_id,
                                      self._secret_key,
                                      self._base_url,
                                      self._oauth,
                                      raw_data=self._raw_data)

        if self._data_stream == 'polygon':
            # DATA_PROXY_WS is used for the alpaca-proxy-agent.
            # this is how we set the polygon ws to go through the proxy agent
            endpoint = os.environ.get("DATA_PROXY_WS", '')
            if endpoint:
                os.environ['POLYGON_WS_URL'] = endpoint
            self.data_ws = polygon.StreamConn(
                self._key_id + '-staging' if 'staging' in self._base_url else
                self._key_id,
                raw_data=self._raw_data
            )
            self._data_prefixes = (('Q.', 'T.', 'A.', 'AM.'))
        else:
            self.data_ws = _StreamConn(self._key_id,
                                       self._secret_key,
                                       self._data_url,
                                       self._oauth,
                                       raw_data=self._raw_data)
            self._data_prefixes = (
                ('Q.', 'T.', 'AM.', 'alpacadatav1/'))

        self._handlers = {}
        self._handler_symbols = {}

        try:
            self.loop = asyncio.get_event_loop()
        except websockets.WebSocketException as wse:
            logging.warn(wse)
            self.loop = asyncio.new_event_loop()
            asyncio.set_event_loop(self.loop)

    async def _ensure_ws(self, conn):
        if conn._handlers:
            return
        conn._handlers = self._handlers.copy()
        conn._handler_symbols = self._handler_symbols.copy()
        if isinstance(conn, _StreamConn):
            await conn._connect()
        else:
            await conn.connect()

    async def subscribe(self, channels: List[str]):
        '''Start subscribing to channels.
        If the necessary connection isn't open yet, it opens now.
        This may raise ValueError if a channel is not recognized.
        '''
        trading_channels, data_channels = [], []

        for c in channels:
            if c in ('trade_updates', 'account_updates'):
                trading_channels.append(c)
            elif c.startswith(self._data_prefixes):
                data_channels.append(c)
            else:
                raise ValueError(
                    ('unknown channel {} (you may need to specify ' +
                     'the right data_stream)').format(c))

        if trading_channels:
            await self._ensure_ws(self.trading_ws)
            await self.trading_ws.subscribe(trading_channels)
        if data_channels:
            await self._ensure_ws(self.data_ws)
            await self.data_ws.subscribe(data_channels)

    async def unsubscribe(self, channels: List[str]):
        '''Handle unsubscribing from channels.'''

        data_channels = [
            c for c in channels
            if c.startswith(self._data_prefixes)
        ]

        if data_channels:
            await self.data_ws.unsubscribe(data_channels)

    async def consume(self):
        await asyncio.gather(
            self.trading_ws.consume(),
            self.data_ws.consume(),
        )

    def run(self, initial_channels: List[str] = []):
        '''Run forever and block until exception is raised.
        initial_channels is the channels to start with.
        '''
        loop = self.loop
        should_renew = True  # should renew connection if it disconnects
        while should_renew:
            try:
                if loop.is_closed():
                    self.loop = asyncio.new_event_loop()
                    loop = self.loop
                loop.run_until_complete(self.subscribe(initial_channels))
                loop.run_until_complete(self.consume())
            except KeyboardInterrupt:
                logging.info("Exiting on Interrupt")
                should_renew = False
            except Exception as e:
                m = 'consume cancelled' if isinstance(e, CancelledError) else e
                logging.error(f"error while consuming ws messages: {m}")
                if self._debug:
                    traceback.print_exc()
                loop.run_until_complete(self.close(should_renew))
                if loop.is_running():
                    loop.close()

    async def close(self, renew):
        """
        Close any of open connections
        :param renew: should re-open connection?
        """
        if self.trading_ws is not None:
            await self.trading_ws.close()
            self.trading_ws = None
        if self.data_ws is not None:
            await self.data_ws.close()
            self.data_ws = None
        if renew:
            self.trading_ws = _StreamConn(self._key_id,
                                          self._secret_key,
                                          self._base_url,
                                          self._oauth,
                                          raw_data=self._raw_data)
            if self._data_stream == 'polygon':
                self.data_ws = polygon.StreamConn(
                    self._key_id + '-staging' if 'staging' in
                    self._base_url else self._key_id,
                    raw_data=self._raw_data)
            else:
                self.data_ws = _StreamConn(self._key_id,
                                           self._secret_key,
                                           self._data_url,
                                           self._oauth,
                                           raw_data=self._raw_data)

    def on(self, channel_pat, symbols=None):
        def decorator(func):
            self.register(channel_pat, func, symbols)
            return func

        return decorator

    def register(self, channel_pat, func: Callable, symbols=None):
        if not asyncio.iscoroutinefunction(func):
            raise ValueError('handler must be a coroutine function')
        if isinstance(channel_pat, str):
            channel_pat = re.compile(channel_pat)
        self._handlers[channel_pat] = func
        self._handler_symbols[func] = symbols

        if self.trading_ws:
            self.trading_ws.register(channel_pat, func, symbols)
        if self.data_ws:
            self.data_ws.register(channel_pat, func, symbols)

    def deregister(self, channel_pat):
        if isinstance(channel_pat, str):
            channel_pat = re.compile(channel_pat)
        self._handler_symbols.pop(self._handlers[channel_pat], None)
        del self._handlers[channel_pat]

        if self.trading_ws:
            self.trading_ws.deregister(channel_pat)
        if self.data_ws:
            self.data_ws.deregister(channel_pat)<|MERGE_RESOLUTION|>--- conflicted
+++ resolved
@@ -202,7 +202,7 @@
             data_url: URL = None,
             data_stream: str = None,
             debug: bool = False,
-<<<<<<< HEAD
+            oauth: str = None,
             raw_data: bool = False):
         """
         :param base_url: api.alpaca.markets
@@ -212,10 +212,6 @@
         :param raw_data: should we return stream data raw or wrap it with
                          Entity objects.
         """
-=======
-            oauth: str = None
-    ):
->>>>>>> 4ed48200
         self._key_id, self._secret_key, self._oauth = \
             get_credentials(key_id, secret_key, oauth)
         self._base_url = base_url or get_base_url()
