import asyncio
import json
import re
import websockets
from .common import get_base_url, get_data_url, get_credentials
from .entity import Account, Entity
from . import polygon


class StreamConn(object):
    def __init__(self, key_id=None, secret_key=None, base_url=None, data_url=None):
        self._key_id, self._secret_key = get_credentials(key_id, secret_key)
        base_url = re.sub(r'^http', 'ws', base_url or get_base_url())
        data_url = re.sub(r'^http', 'ws', data_url or get_data_url())
        self._endpoint = base_url + '/stream'
        self._data_endpoint = data_url + '/stream'
        self._handlers = {}
        self._base_url = base_url
        self._data_url = data_url
        self._ws = None
        self._data_ws = None
        self.polygon = None

    async def _connect(self, ws):
        await ws.send(json.dumps({
            'action': 'authenticate',
            'data': {
                'key_id': self._key_id,
                'secret_key': self._secret_key,
            }
        }))
        r = await ws.recv()
        if isinstance(r, bytes):
            r = r.decode('utf-8')
        msg = json.loads(r)
<<<<<<< HEAD
        # TODO: check unauthorized
        await self._dispatch('authenticated', msg)
=======

        if 'data' not in msg or msg['data']['status'] != 'authorized':
            raise ValueError(
                ("Invalid Alpaca API credentials, Failed to authenticate: {}"
                    .format(msg))
            )

        self._ws = ws
        await self._dispatch('authorized', msg)
>>>>>>> 19206198

        asyncio.ensure_future(self._consume_msg(ws))

    async def _consume_msg(self, ws):
        try:
            while True:
                r = await ws.recv()
                if isinstance(r, bytes):
                    r = r.decode('utf-8')
                msg = json.loads(r)
                stream = msg.get('stream')
                if stream is not None:
                    await self._dispatch(stream, msg)
        finally:
            await ws.close()
            if self._data_ws == ws:
                self._data_ws = None
            else:
                self._ws = None

    async def _ensure_nats(self):
        if self.polygon is not None:
            return
        key_id = self._key_id
        if 'staging' in self._base_url:
            key_id += '-staging'
        self.polygon = polygon.Stream(key_id)
        self.polygon.register(r'.*', self._dispatch_nats)
        await self.polygon.connect()

    async def _ensure_ws(self):
        if self._ws is not None:
            return
        ws = await websockets.connect(self._endpoint)
        await self._connect(ws)
        self._ws = ws

    async def _ensure_data_ws(self):
        if self._data_ws is not None:
            return
        data_ws = await websockets.connect(self._data_endpoint)
        await self._connect(data_ws)
        self._data_ws = data_ws


    async def subscribe(self, channels):
        '''Start subscribing channels.
        If the necessary connection isn't open yet, it opens now.
        '''
        ws_channels = []
        data_channels = []
        nats_channels = []
        for c in channels:
            if c.startswith(('Q.', 'T.', 'A.', 'AM.',)):
                nats_channels.append(c)
            elif c.endswith('/bars'):
                data_channels.append(c)
            else:
                ws_channels.append(c)

        if len(ws_channels) > 0:
            await self._ensure_ws()
            await self._ws.send(json.dumps({
                'action': 'listen',
                'data': {
                    'streams': ws_channels,
                }
            }))

        if len(data_channels) > 0:
            await self._ensure_data_ws()
            await self._data_ws.send(json.dumps({
                'action': 'listen',
                'data': {
                    'streams': data_channels,
                }
            }))

        if len(nats_channels) > 0:
            await self._ensure_nats()
            await self.polygon.subscribe(nats_channels)

    def run(self, initial_channels=[]):
        '''Run forever and block until exception is rasised.
        initial_channels is the channels to start with.
        '''
        loop = asyncio.get_event_loop()
        try:
            loop.run_until_complete(self.subscribe(initial_channels))
            loop.run_forever()
        finally:
            loop.run_until_complete(self.close())

    async def close(self):
        '''Close any of open connections'''
        if self._ws is not None:
            await self._ws.close()
        if self._data_ws is not None:
            await self._data_ws.close()
        if self.polygon is not None:
            await self.polygon.close()

    def _cast(self, channel, msg):
        if channel == 'account_updates':
            return Account(msg)
        return Entity(msg)

    async def _dispatch_nats(self, conn, subject, data):
        for pat, handler in self._handlers.items():
            if pat.match(subject):
                await handler(self, subject, data)

    async def _dispatch(self, channel, msg):
        for pat, handler in self._handlers.items():
            if pat.match(channel):
                ent = self._cast(channel, msg['data'])
                await handler(self, channel, ent)

    def on(self, channel_pat):
        def decorator(func):
            self.register(channel_pat, func)
            return func

        return decorator

    def register(self, channel_pat, func):
        if not asyncio.iscoroutinefunction(func):
            raise ValueError('handler must be a coroutine function')
        if isinstance(channel_pat, str):
            channel_pat = re.compile(channel_pat)
        self._handlers[channel_pat] = func

    def deregister(self, channel_pat):
        if isinstance(channel_pat, str):
            channel_pat = re.compile(channel_pat)
        del self._handlers[channel_pat]<|MERGE_RESOLUTION|>--- conflicted
+++ resolved
@@ -33,10 +33,6 @@
         if isinstance(r, bytes):
             r = r.decode('utf-8')
         msg = json.loads(r)
-<<<<<<< HEAD
-        # TODO: check unauthorized
-        await self._dispatch('authenticated', msg)
-=======
 
         if 'data' not in msg or msg['data']['status'] != 'authorized':
             raise ValueError(
@@ -46,7 +42,6 @@
 
         self._ws = ws
         await self._dispatch('authorized', msg)
->>>>>>> 19206198
 
         asyncio.ensure_future(self._consume_msg(ws))
 
