import asyncio
import json
import os
import re
import websockets
from .common import get_base_url, get_data_url, get_credentials
from .entity import Account, Entity
from . import polygon
from .polygon.entity import Trade, Quote, Agg, trade_mapping, agg_mapping, quote_mapping
import logging


class _StreamConn(object):
    def __init__(self, key_id, secret_key, base_url):
        self._key_id = key_id
        self._secret_key = secret_key
        self._base_url = re.sub(r'^http', 'ws', base_url)
        self._endpoint = self._base_url + '/stream'
        self._handlers = {}
        self._handler_symbols = {}
        self._streams = set([])
        self._ws = None
        self._retry = int(os.environ.get('APCA_RETRY_MAX', 3))
        self._retry_wait = int(os.environ.get('APCA_RETRY_WAIT', 3))
        self._retries = 0
        self._consume_task = None

    async def _connect(self):
        ws = await websockets.connect(self._endpoint)
        await ws.send(json.dumps({
            'action': 'authenticate',
            'data': {
                'key_id': self._key_id,
                'secret_key': self._secret_key,
            }
        }))
        r = await ws.recv()
        if isinstance(r, bytes):
            r = r.decode('utf-8')
        msg = json.loads(r)

        if msg.get('data', {}).get('status') != 'authorized':
            raise ValueError(
                ("Invalid Alpaca API credentials, Failed to authenticate: {}"
                    .format(msg))
            )
        else:
            self._retries = 0

        self._ws = ws
        await self._dispatch('authorized', msg)

        self._consume_task = asyncio.ensure_future(self._consume_msg())

    async def _consume_msg(self):
        ws = self._ws
        try:
            while True:
                r = await ws.recv()
                if isinstance(r, bytes):
                    r = r.decode('utf-8')
                msg = json.loads(r)
                stream = msg.get('stream')
                if stream is not None:
                    await self._dispatch(stream, msg)
        except websockets.WebSocketException as wse:
            logging.warn(wse)
            await self.close()
            asyncio.ensure_future(self._ensure_ws())

    async def _ensure_ws(self):
        if self._ws is not None:
            return

        while self._retries <= self._retry:
            try:
                await self._connect()
                if self._streams:
                    await self.subscribe(self._streams)
                break
            except websockets.WebSocketException as wse:
                logging.warn(wse)
                self._ws = None
                self._retries += 1
                await asyncio.sleep(self._retry_wait * self._retry)
        else:
            raise ConnectionError("Max Retries Exceeded")

    async def subscribe(self, channels):
        if len(channels) > 0:
            await self._ensure_ws()
            self._streams |= set(channels)
            await self._ws.send(json.dumps({
                'action': 'listen',
                'data': {
                    'streams': channels,
                }
            }))

    async def unsubscribe(self, channels):
        # Currently our streams don't support unsubscribe
        # not as useful with our feeds
        pass

    async def close(self):
        if self._consume_task:
            self._consume_task.cancel()
        if self._ws:
            await self._ws.close()
            self._ws = None

    def _cast(self, channel, msg):
        if channel == 'account_updates':
            return Account(msg)
        return Entity(msg)

    async def _dispatch(self, channel, msg):
        for pat, handler in self._handlers.items():
            if pat.match(channel):
                ent = self._cast(channel, msg['data'])
                await handler(self, channel, ent)

    def register(self, channel_pat, func, symbols=None):
        if not asyncio.iscoroutinefunction(func):
            raise ValueError('handler must be a coroutine function')
        if isinstance(channel_pat, str):
            channel_pat = re.compile(channel_pat)
        self._handlers[channel_pat] = func
        self._handler_symbols[func] = symbols

    def deregister(self, channel_pat):
        if isinstance(channel_pat, str):
            channel_pat = re.compile(channel_pat)
        self._handler_symbols.pop(self._handlers[channel_pat], None)
        del self._handlers[channel_pat]


class StreamConn(object):

    def __init__(self, key_id=None, secret_key=None, base_url=None, data_url=None):
        _key_id, _secret_key, _ = get_credentials(key_id, secret_key)
        _base_url = base_url or get_base_url()
        _data_url = data_url or get_data_url()

        self.trading_ws = _StreamConn(_key_id, _secret_key, _base_url)
        self.data_ws = _StreamConn(_key_id, _secret_key, _data_url)
        self.polygon = polygon.StreamConn(_key_id +
            '-staging' if 'staging' in _base_url else '')

        self._handlers = {}
        self._handler_symbols = {}

        try:
            self.loop = asyncio.get_event_loop()
        except websockets.WebSocketException as wse:
            logging.warn(wse)
            self.loop = asyncio.new_event_loop()
            asyncio.set_event_loop(self.loop)

    async def _ensure_ws(self, conn):
        if conn._handlers:
            return
        conn._handlers = self._handlers.copy()
        conn._handler_symbols = self._handler_symbols.copy()
        await conn._connect()

    async def subscribe(self, channels):
        '''Start subscribing to channels.
        If the necessary connection isn't open yet, it opens now.
        '''
        trading_channels, data_channels, polygon_channels = [], [], []
        for c in channels:
            if c.startswith(('Q.', 'T.', 'A.', 'AM.',)):
                polygon_channels.append(c)
            elif c in ('trade_updates', 'account_updates'):
                trading_channels.append(c)
            else:
                data_channels.append(c)

        if trading_channels:
            await self._ensure_ws(self.trading_ws)
            await self.trading_ws.subscribe(trading_channels)
        if data_channels:
            await self._ensure_ws(self.data_ws)
            await self.data_ws.subscribe(data_channels)
        if polygon_channels:
            await self._ensure_ws(self.polygon)
            await self.polygon.subscribe(polygon_channels)

    async def unsubscribe(self, channels):
        '''Handle unsubscribing from channels.'''
        polygon_channels = [
            c for c in channels
            if c.startswith(('Q.', 'T.', 'A.', 'AM.',))
        ]
        if polygon_channels:
            await self.polygon.unsubscribe(polygon_channels)

    def run(self, initial_channels=[]):
        '''Run forever and block until exception is raised.
        initial_channels is the channels to start with.
        '''
        loop = self.loop
        try:
            loop.run_until_complete(self.subscribe(initial_channels))
            loop.run_forever()
        except KeyboardInterrupt:
            logging.info("Exiting on Interrupt")
        finally:
            loop.run_until_complete(self.close())
            loop.close()

    async def close(self):
        '''Close any of open connections'''
        if self.trading_ws is not None:
            await self.trading_ws.close()
            self.trading_ws = None
        if self.data_ws is not None:
            await self.data_ws.close()
            self.data_ws = None
        if self.polygon is not None:
            await self.polygon.close()
            self.polygon = None

<<<<<<< HEAD
    def _cast(self, channel, msg):
        if channel == 'account_updates':
            return Account(msg)
        if channel.startswith('T.'):
            return Trade({trade_mapping[k]: v for k, v in msg.items() if k in trade_mapping})
        if channel.startswith('Q.'):
            return Quote({quote_mapping[k]: v for k, v in msg.items() if k in quote_mapping})
        if channel.startswith('A.') or channel.startswith('AM.'):
            return Agg({agg_mapping[k]: v for k, v in msg.items() if k in agg_mapping})
        return Entity(msg)

    async def _dispatch(self, channel, msg):
        for pat, handler in self._handlers.items():
            if pat.match(channel):
                ent = self._cast(channel, msg['data'])
                await handler(self, channel, ent)

=======
>>>>>>> 70744b9c
    def on(self, channel_pat, symbols=None):
        def decorator(func):
            self.register(channel_pat, func, symbols)
            return func

        return decorator

    def register(self, channel_pat, func, symbols=None):
        if not asyncio.iscoroutinefunction(func):
            raise ValueError('handler must be a coroutine function')
        if isinstance(channel_pat, str):
            channel_pat = re.compile(channel_pat)
        self._handlers[channel_pat] = func
        self._handler_symbols[func] = symbols

        if self.trading_ws:
            self.trading_ws.register(channel_pat, func, symbols)
        if self.data_ws:
            self.data_ws.register(channel_pat, func, symbols)
        if self.polygon:
            self.polygon.register(channel_pat, func, symbols)

    def deregister(self, channel_pat):
        if isinstance(channel_pat, str):
            channel_pat = re.compile(channel_pat)
        self._handler_symbols.pop(self._handlers[channel_pat], None)
        del self._handlers[channel_pat]

        if self.trading_ws:
            self.trading_ws.deregister(channel_pat)
        if self.data_ws:
            self.data_ws.deregister(channel_pat)
        if self.polygon:
            self.polygon.deregister(channel_pat)<|MERGE_RESOLUTION|>--- conflicted
+++ resolved
@@ -112,6 +112,12 @@
     def _cast(self, channel, msg):
         if channel == 'account_updates':
             return Account(msg)
+        if channel.startswith('T.'):
+            return Trade({trade_mapping[k]: v for k, v in msg.items() if k in trade_mapping})
+        if channel.startswith('Q.'):
+            return Quote({quote_mapping[k]: v for k, v in msg.items() if k in quote_mapping})
+        if channel.startswith('A.') or channel.startswith('AM.'):
+            return Agg({agg_mapping[k]: v for k, v in msg.items() if k in agg_mapping})
         return Entity(msg)
 
     async def _dispatch(self, channel, msg):
@@ -120,6 +126,13 @@
                 ent = self._cast(channel, msg['data'])
                 await handler(self, channel, ent)
 
+    def on(self, channel_pat, symbols=None):
+        def decorator(func):
+            self.register(channel_pat, func, symbols)
+            return func
+
+        return decorator
+
     def register(self, channel_pat, func, symbols=None):
         if not asyncio.iscoroutinefunction(func):
             raise ValueError('handler must be a coroutine function')
@@ -145,7 +158,7 @@
         self.trading_ws = _StreamConn(_key_id, _secret_key, _base_url)
         self.data_ws = _StreamConn(_key_id, _secret_key, _data_url)
         self.polygon = polygon.StreamConn(_key_id +
-            '-staging' if 'staging' in _base_url else '')
+                                          '-staging' if 'staging' in _base_url else '')
 
         self._handlers = {}
         self._handler_symbols = {}
@@ -162,7 +175,10 @@
             return
         conn._handlers = self._handlers.copy()
         conn._handler_symbols = self._handler_symbols.copy()
-        await conn._connect()
+        if isinstance(conn, _StreamConn):
+            await conn._connect()
+        else:
+            await conn.connect()
 
     async def subscribe(self, channels):
         '''Start subscribing to channels.
@@ -222,26 +238,6 @@
             await self.polygon.close()
             self.polygon = None
 
-<<<<<<< HEAD
-    def _cast(self, channel, msg):
-        if channel == 'account_updates':
-            return Account(msg)
-        if channel.startswith('T.'):
-            return Trade({trade_mapping[k]: v for k, v in msg.items() if k in trade_mapping})
-        if channel.startswith('Q.'):
-            return Quote({quote_mapping[k]: v for k, v in msg.items() if k in quote_mapping})
-        if channel.startswith('A.') or channel.startswith('AM.'):
-            return Agg({agg_mapping[k]: v for k, v in msg.items() if k in agg_mapping})
-        return Entity(msg)
-
-    async def _dispatch(self, channel, msg):
-        for pat, handler in self._handlers.items():
-            if pat.match(channel):
-                ent = self._cast(channel, msg['data'])
-                await handler(self, channel, ent)
-
-=======
->>>>>>> 70744b9c
     def on(self, channel_pat, symbols=None):
         def decorator(func):
             self.register(channel_pat, func, symbols)
