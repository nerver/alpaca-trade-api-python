--- conflicted
+++ resolved
@@ -285,7 +285,6 @@
 Deregisters the event handler function that was previously registered via `on` or
 `register` method.
 
-<<<<<<< HEAD
 #### Debugging
 Websocket exceptions may occur during execution.
 It will usually happen during the `consume()` method, which basically is the 
@@ -300,7 +299,6 @@
 verbose logs when this exception happens.
 Turn it on like so `StreamConn(debug=True)`  
 
-=======
 ## Logging
 You should define a logger in your app in order to make sure you get all the messages from the different components.<br>
 It will help you debug, and make sure you don't miss issues when they occur.<br>
@@ -309,8 +307,7 @@
 import logging
 logging.basicConfig(format='%(asctime)s %(message)s', level=logging.INFO)
 ```
->>>>>>> 949956fd
----
+
 # Polygon API Service
 
 Alpaca's API key ID can be used to access Polygon API, the documentation for
