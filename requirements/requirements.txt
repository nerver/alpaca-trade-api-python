<<<<<<< HEAD
pandas<1.2.0
=======
pandas<1.2.0  # this package requires python 3.7 for higher versions
numpy<1.20.0  # this package requires python 3.7 for higher versions
>>>>>>> 0a2df3f0
requests>2,<3
urllib3>1.24,<1.26
websocket-client>=0.56.0,<1
websockets>=8.0,<9
numpy<=1.19.4<|MERGE_RESOLUTION|>--- conflicted
+++ resolved
@@ -1,11 +1,6 @@
-<<<<<<< HEAD
-pandas<1.2.0
-=======
 pandas<1.2.0  # this package requires python 3.7 for higher versions
 numpy<1.20.0  # this package requires python 3.7 for higher versions
->>>>>>> 0a2df3f0
 requests>2,<3
 urllib3>1.24,<1.26
 websocket-client>=0.56.0,<1
-websockets>=8.0,<9
-numpy<=1.19.4+websockets>=8.0,<9